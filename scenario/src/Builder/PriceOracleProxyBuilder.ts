import {Event} from '../Event';
import {addAction, World} from '../World';
import {PriceOracleProxy} from '../Contract/PriceOracleProxy';
import {Invokation} from '../Invokation';
import {Arg, Fetcher, getFetcherValue} from '../Command';
import {storeAndSaveContract} from '../Networks';
import {getContract} from '../Contract';
import {getAddressV} from '../CoreValue';
import {AddressV} from '../Value';

const PriceOracleProxyContract = getContract("PriceOracleProxy");

export interface PriceOracleProxyData {
  invokation?: Invokation<PriceOracleProxy>,
  contract?: PriceOracleProxy,
  description: string,
  address?: string,
  cETH: string,
  cUSDC: string,
  cDAI: string
}

export async function buildPriceOracleProxy(world: World, from: string, event: Event): Promise<{world: World, priceOracleProxy: PriceOracleProxy, invokation: Invokation<PriceOracleProxy>}> {
  const fetchers = [
<<<<<<< HEAD
    new Fetcher<{comptroller: AddressV, priceOracle: AddressV, cETH: AddressV, cUSDC: AddressV, cSAI: AddressV, cDAI: AddressV, cUSDT: AddressV}, PriceOracleProxyData>(`
        #### Price Oracle Proxy

        * "Deploy <Comptroller:Address> <PriceOracle:Address> <cETH:Address> <cUSDC:Address> <cSAI:Address> <cDAI:Address> <cUSDT:Address>" - The Price Oracle which proxies to a backing oracle
        * E.g. "PriceOracleProxy Deploy (Unitroller Address) (PriceOracle Address) cETH cUSDC cSAI cDAI cUSDT"
=======
    new Fetcher<{guardian: AddressV, priceOracle: AddressV, cETH: AddressV, cUSDC: AddressV, cSAI: AddressV, cDAI: AddressV}, PriceOracleProxyData>(`
        #### Price Oracle Proxy

        * "Deploy <Guardian:Address> <PriceOracle:Address> <cETH:Address> <cUSDC:Address> <cSAI:Address> <cDAI:Address>" - The Price Oracle which proxies to a backing oracle
        * E.g. "PriceOracleProxy Deploy (Unitroller Address) (PriceOracle Address) cETH cUSDC cSAI cDAI"
>>>>>>> eee83bcb
      `,
      "PriceOracleProxy",
      [
        new Arg("guardian", getAddressV),
        new Arg("priceOracle", getAddressV),
        new Arg("cETH", getAddressV),
        new Arg("cUSDC", getAddressV),
        new Arg("cSAI", getAddressV),
        new Arg("cDAI", getAddressV),
        new Arg("cUSDT", getAddressV)
      ],
<<<<<<< HEAD
      async (world, {comptroller, priceOracle, cETH, cUSDC, cSAI, cDAI, cUSDT}) => {
        return {
          invokation: await PriceOracleProxyContract.deploy<PriceOracleProxy>(world, from, [comptroller.val, priceOracle.val, cETH.val, cUSDC.val, cSAI.val, cDAI.val, cUSDT.val]),
=======
      async (world, {guardian, priceOracle, cETH, cUSDC, cSAI, cDAI}) => {
        return {
          invokation: await PriceOracleProxyContract.deploy<PriceOracleProxy>(world, from, [guardian.val, priceOracle.val, cETH.val, cUSDC.val, cSAI.val, cDAI.val]),
>>>>>>> eee83bcb
          description: "Price Oracle Proxy",
          cETH: cETH.val,
          cUSDC: cUSDC.val,
          cSAI: cSAI.val,
          cDAI: cDAI.val,
          cUSDT: cUSDT.val
        };
      },
      {catchall: true}
    )
  ];

  let priceOracleProxyData = await getFetcherValue<any, PriceOracleProxyData>("DeployPriceOracleProxy", fetchers, world, event);
  let invokation = priceOracleProxyData.invokation!;
  delete priceOracleProxyData.invokation;

  if (invokation.error) {
    throw invokation.error;
  }
  const priceOracleProxy = invokation.value!;
  priceOracleProxyData.address = priceOracleProxy._address;

  world = await storeAndSaveContract(
    world,
    priceOracleProxy,
    'PriceOracleProxy',
    invokation,
    [
      { index: ['PriceOracleProxy'], data: priceOracleProxyData }
    ]
  );

  return {world, priceOracleProxy, invokation};
}<|MERGE_RESOLUTION|>--- conflicted
+++ resolved
@@ -22,19 +22,11 @@
 
 export async function buildPriceOracleProxy(world: World, from: string, event: Event): Promise<{world: World, priceOracleProxy: PriceOracleProxy, invokation: Invokation<PriceOracleProxy>}> {
   const fetchers = [
-<<<<<<< HEAD
-    new Fetcher<{comptroller: AddressV, priceOracle: AddressV, cETH: AddressV, cUSDC: AddressV, cSAI: AddressV, cDAI: AddressV, cUSDT: AddressV}, PriceOracleProxyData>(`
+    new Fetcher<{guardian: AddressV, priceOracle: AddressV, cETH: AddressV, cUSDC: AddressV, cSAI: AddressV, cDAI: AddressV, cUSDT: AddressV}, PriceOracleProxyData>(`
         #### Price Oracle Proxy
 
-        * "Deploy <Comptroller:Address> <PriceOracle:Address> <cETH:Address> <cUSDC:Address> <cSAI:Address> <cDAI:Address> <cUSDT:Address>" - The Price Oracle which proxies to a backing oracle
+        * "Deploy <Guardian:Address> <PriceOracle:Address> <cETH:Address> <cUSDC:Address> <cSAI:Address> <cDAI:Address> <cUSDT:Address>" - The Price Oracle which proxies to a backing oracle
         * E.g. "PriceOracleProxy Deploy (Unitroller Address) (PriceOracle Address) cETH cUSDC cSAI cDAI cUSDT"
-=======
-    new Fetcher<{guardian: AddressV, priceOracle: AddressV, cETH: AddressV, cUSDC: AddressV, cSAI: AddressV, cDAI: AddressV}, PriceOracleProxyData>(`
-        #### Price Oracle Proxy
-
-        * "Deploy <Guardian:Address> <PriceOracle:Address> <cETH:Address> <cUSDC:Address> <cSAI:Address> <cDAI:Address>" - The Price Oracle which proxies to a backing oracle
-        * E.g. "PriceOracleProxy Deploy (Unitroller Address) (PriceOracle Address) cETH cUSDC cSAI cDAI"
->>>>>>> eee83bcb
       `,
       "PriceOracleProxy",
       [
@@ -46,15 +38,9 @@
         new Arg("cDAI", getAddressV),
         new Arg("cUSDT", getAddressV)
       ],
-<<<<<<< HEAD
-      async (world, {comptroller, priceOracle, cETH, cUSDC, cSAI, cDAI, cUSDT}) => {
+      async (world, {guardian, priceOracle, cETH, cUSDC, cSAI, cDAI, cUSDT}) => {
         return {
-          invokation: await PriceOracleProxyContract.deploy<PriceOracleProxy>(world, from, [comptroller.val, priceOracle.val, cETH.val, cUSDC.val, cSAI.val, cDAI.val, cUSDT.val]),
-=======
-      async (world, {guardian, priceOracle, cETH, cUSDC, cSAI, cDAI}) => {
-        return {
-          invokation: await PriceOracleProxyContract.deploy<PriceOracleProxy>(world, from, [guardian.val, priceOracle.val, cETH.val, cUSDC.val, cSAI.val, cDAI.val]),
->>>>>>> eee83bcb
+          invokation: await PriceOracleProxyContract.deploy<PriceOracleProxy>(world, from, [guardian.val, priceOracle.val, cETH.val, cUSDC.val, cSAI.val, cDAI.val, cUSDT.val]),
           description: "Price Oracle Proxy",
           cETH: cETH.val,
           cUSDC: cUSDC.val,
